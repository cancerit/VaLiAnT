--- conflicted
+++ resolved
@@ -418,14 +418,11 @@
     ASSEMBLY will be included in the metadata
     """
 
-<<<<<<< HEAD
-=======
     options = Options(
         oligo_max_length=max_length,
         oligo_min_length=min_length,
         revcomp_minus_strand=revcomp_minus_strand)
 
->>>>>>> ebc39d8c
     # Set logging up
     set_logger(log)
 
@@ -439,7 +436,6 @@
     # Load CDS, stop codon, and UTR features from GTF/GFF2 file (if any)
     annotation: Optional[AnnotationRepository] = _load_gff_file(gff)
     is_annotation_available: bool = annotation is not None
-    options: Options = Options(revcomp_minus_strand, max_length)
     exons: Optional[CDSContextRepository] = annotation.cds if is_annotation_available else None
 
     # Load oligonucleotide templates
